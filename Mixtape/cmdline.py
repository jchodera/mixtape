--- conflicted
+++ resolved
@@ -58,11 +58,7 @@
 import abc
 import argparse
 import inspect
-<<<<<<< HEAD
-import numpydoc
-=======
 import numpydoc.docscrape
->>>>>>> 5658b973
 from IPython.utils.text import wrap_paragraphs
 
 __all__ = ['argument', 'argument_group', 'Command', 'App', 'FlagAction',
