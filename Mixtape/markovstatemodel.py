--- conflicted
+++ resolved
@@ -227,19 +227,6 @@
         if n_timescales is None:
             n_timescales = self.transmat_.shape[0] - 3
 
-<<<<<<< HEAD
-        if self.transmat_.shape[0] < 10:
-            u, v = scipy.linalg.eig(self.transmat_.todense())
-            order = np.argsort(-np.real(u))
-            u = np.real_if_close(u[order][:n_timescales+1])
-            v = np.real_if_close(v[:, order][:, :n_timescales+1])
-        else:
-            u, v = scipy.sparse.linalg.eigs(self.transmat_, k=n_timescales + 1, which='LR')
-
-=======
-        u, v = scipy.sparse.linalg.eigs(self.transmat_.transpose(),
-                                        k=n_timescales + 1)
->>>>>>> b51dca3f
         order = np.argsort(-np.real(u))
         u = np.real_if_close(u[order])
         v = np.real_if_close(v[:, order])
@@ -257,7 +244,6 @@
         timescales = - self.lag_time / np.log(u[1:])
         return timescales
 
-<<<<<<< HEAD
     def score(self, sequences, y=None):
         u, V = scipy.sparse.linalg.eigs(self.transmat_, k=self.n_timescales + 1, which='LR')
         order = np.argsort(-np.real(u))
@@ -290,12 +276,11 @@
             trace = np.nan
 
         return trace
-=======
+
     @property
     def eigenvectors_(self):
         u, v = self._get_eigensystem()
         return v
->>>>>>> b51dca3f
 
 
 def ndgrid_msm_likelihood_score(estimator, sequences):
